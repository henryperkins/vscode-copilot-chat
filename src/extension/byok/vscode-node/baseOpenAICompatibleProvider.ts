/*---------------------------------------------------------------------------------------------
 *  Copyright (c) Microsoft Corporation. All rights reserved.
 *  Licensed under the MIT License. See License.txt in the project root for license information.
 *--------------------------------------------------------------------------------------------*/

import { CancellationToken, ChatResponseFragment2, LanguageModelChatInformation, LanguageModelChatMessage, LanguageModelChatMessage2, LanguageModelChatProvider2, LanguageModelChatRequestHandleOptions, Progress } from 'vscode';
import { IChatModelInformation } from '../../../platform/endpoint/common/endpointProvider';
import { ILogService } from '../../../platform/log/common/logService';
import { IFetcherService } from '../../../platform/networking/common/fetcherService';
import { IInstantiationService } from '../../../util/vs/platform/instantiation/common/instantiation';
import { CopilotLanguageModelWrapper } from '../../conversation/vscode-node/languageModelAccess';
import { BYOKAuthType, BYOKKnownModels, byokKnownModelsToAPIInfo, BYOKModelCapabilities, resolveModelInfo } from '../common/byokProvider';
import { OpenAIEndpoint } from '../node/openAIEndpoint';
import { IBYOKStorageService } from './byokStorageService';
import { promptForAPIKey } from './byokUIService';

export abstract class BaseOpenAICompatibleLMProvider implements LanguageModelChatProvider2<LanguageModelChatInformation> {

	private readonly _lmWrapper: CopilotLanguageModelWrapper;
	private _apiKey: string | undefined;
	constructor(
		public readonly authType: BYOKAuthType,
		private readonly _name: string,
		private readonly _baseUrl: string,
		private _knownModels: BYOKKnownModels | undefined,
		private readonly _byokStorageService: IBYOKStorageService,
		@IFetcherService protected readonly _fetcherService: IFetcherService,
<<<<<<< HEAD
		@ILogService protected readonly _logService: ILogService,
		@IInstantiationService protected readonly _instantiationService: IInstantiationService,
	) { }

	updateKnownModelsList(knownModels: BYOKKnownModels | undefined): void {
		this._knownModels = knownModels;
=======
		@ILogService private readonly _logService: ILogService,
		@IInstantiationService private readonly _instantiationService: IInstantiationService,
	) {
		this._lmWrapper = this._instantiationService.createInstance(CopilotLanguageModelWrapper);
>>>>>>> 2e51162b
	}

	protected async getModelInfo(modelId: string, apiKey: string | undefined, modelCapabilities?: BYOKModelCapabilities): Promise<IChatModelInformation> {
		return resolveModelInfo(modelId, this._name, this._knownModels, modelCapabilities);
	}

	protected async getAllModels(): Promise<BYOKKnownModels> {
		try {
			const response = await this._fetcherService.fetch(`${this._baseUrl}/models`, {
				method: 'GET',
				headers: {
					'Authorization': `Bearer ${this._apiKey}`,
					'Content-Type': 'application/json'
				}
			});

			const models = await response.json();
			if (models.error) {
				throw models.error;
			}
			const modelList: BYOKKnownModels = {};
			for (const model of models.data) {
				if (this._knownModels && this._knownModels[model.id]) {
					modelList[model.id] = this._knownModels[model.id];
				}
			}
			return modelList;
		} catch (error) {
			this._logService.logger.error(error, `Error fetching available ${this._name} models`);
			throw new Error(error.message ? error.message : error);
		}
	}

	async prepareLanguageModelChat(options: { silent: boolean }, token: CancellationToken): Promise<LanguageModelChatInformation[]> {
		if (!this._apiKey && this.authType === BYOKAuthType.GlobalApiKey) { // If we don't have the API key it might just be in storage, so we try to read it first
			this._apiKey = await this._byokStorageService.getAPIKey(this._name);
		}
		try {
			if (this._apiKey || this.authType === BYOKAuthType.None) {
				return byokKnownModelsToAPIInfo(this._name, await this.getAllModels());
			} else if (options.silent && !this._apiKey) {
				return [];
			} else { // Not silent, and no api key = good to prompt user for api key
				this._apiKey = await promptForAPIKey(this._name, false);
				if (this._apiKey) {
					this._byokStorageService.storeAPIKey(this._name, this._apiKey, BYOKAuthType.GlobalApiKey);
					return byokKnownModelsToAPIInfo(this._name, await this.getAllModels());
				} else {
					return [];
				}
			}
		} catch {
			return [];
		}
	}
	async provideLanguageModelChatResponse(model: LanguageModelChatInformation, messages: Array<LanguageModelChatMessage | LanguageModelChatMessage2>, options: LanguageModelChatRequestHandleOptions, progress: Progress<ChatResponseFragment2>, token: CancellationToken): Promise<any> {
		const modelInfo: IChatModelInformation = await this.getModelInfo(model.id, this._apiKey);
		const openAIChatEndpoint = this._instantiationService.createInstance(OpenAIEndpoint, modelInfo, this._apiKey ?? '', `${this._baseUrl}/chat/completions`);
		return this._lmWrapper.provideLanguageModelResponse(openAIChatEndpoint, messages, options, options.extensionId, progress, token);
	}
	async provideTokenCount(model: LanguageModelChatInformation, text: string | LanguageModelChatMessage | LanguageModelChatMessage2, token: CancellationToken): Promise<number> {
		const modelInfo: IChatModelInformation = await this.getModelInfo(model.id, this._apiKey);
		const openAIChatEndpoint = this._instantiationService.createInstance(OpenAIEndpoint, modelInfo, this._apiKey ?? '', `${this._baseUrl}/chat/completions`);
		return this._lmWrapper.provideTokenCount(openAIChatEndpoint, text);
	}
}<|MERGE_RESOLUTION|>--- conflicted
+++ resolved
@@ -25,19 +25,12 @@
 		private _knownModels: BYOKKnownModels | undefined,
 		private readonly _byokStorageService: IBYOKStorageService,
 		@IFetcherService protected readonly _fetcherService: IFetcherService,
-<<<<<<< HEAD
 		@ILogService protected readonly _logService: ILogService,
 		@IInstantiationService protected readonly _instantiationService: IInstantiationService,
 	) { }
 
 	updateKnownModelsList(knownModels: BYOKKnownModels | undefined): void {
 		this._knownModels = knownModels;
-=======
-		@ILogService private readonly _logService: ILogService,
-		@IInstantiationService private readonly _instantiationService: IInstantiationService,
-	) {
-		this._lmWrapper = this._instantiationService.createInstance(CopilotLanguageModelWrapper);
->>>>>>> 2e51162b
 	}
 
 	protected async getModelInfo(modelId: string, apiKey: string | undefined, modelCapabilities?: BYOKModelCapabilities): Promise<IChatModelInformation> {
